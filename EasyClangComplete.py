--- conflicted
+++ resolved
@@ -125,10 +125,6 @@
         self.complete_all = self.subl_settings.get("autocomplete_all")
         self.include_parent_folder = self.subl_settings.get(
             "include_file_parent_folder")
-<<<<<<< HEAD
-        self.tmp_file_path = self.subl_settings.get("tmp_file_path")
-=======
->>>>>>> 0a4994d5
         self.triggers = self.subl_settings.get("triggers")
         self.include_dirs = self.subl_settings.get("include_dirs")
         self.clang_binary = self.subl_settings.get("clang_binary")
