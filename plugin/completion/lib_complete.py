--- conflicted
+++ resolved
@@ -297,9 +297,6 @@
             if not self.tu:
                 log.critical(" cannot create translation unit. Abort.")
                 return False
-<<<<<<< HEAD
-            if self.tu.cursor.displayname != view.file_name():
-=======
             if isinstance(self.tu.cursor.displayname, bytes):
                 # it is bytes, convert!
                 log.debug(" converting bytes '%s' into str",
@@ -309,7 +306,6 @@
                 # it is a normal string, no conversion needed
                 displayname = self.tu.cursor.displayname
             if displayname != view.file_name():
->>>>>>> 015a20be
                 # In case the file was renamed, the translation unit still has
                 # the old name in it and crashes the plugin host. We need to
                 # completely recreate a translation unit if the filename has
